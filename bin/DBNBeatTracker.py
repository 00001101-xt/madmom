#!/usr/bin/env python
# encoding: utf-8
"""
@author: Sebastian Böck <sebastian.boeck@jku.at>

"""

import argparse

from madmom.utils import io_arguments
from madmom.features.beats import RNNBeatTracking, DBNBeatTracking


def main():
    """DBNBeatTracker"""

    # define parser
    p = argparse.ArgumentParser(
        formatter_class=argparse.RawDescriptionHelpFormatter, description='''
    The software detects all beats in an audio file according to the method
    described in:

    "A multi-model approach to beat tracking considering heterogeneous music
     styles"
    Sebastian Böck, Florian Krebs and Gerhard Widmer
    Proceedings of the 15th International Society for Music Information
    Retrieval Conference (ISMIR), 2014.

    It does not use the multi-model (Section 2.2.) and selection stage (Section
    2.3), i.e. this version corresponds to the pure DBN version of the
    algorithm for which results are given in Table 2.

    Instead of the originally proposed transition model for the DBN, the
    following is used:

    TODO: add reference!

    ''')
    # version
    p.add_argument('--version', action='version',
                   version='DBNBeatTracker.2015')
    # add arguments
<<<<<<< HEAD
    io_arguments(p, suffix='.beats.txt')
    RNNBeatTracking.add_activation_arguments(p)
=======
    io_arguments(p)
    RNNBeatTracking.add_activations_arguments(p)
>>>>>>> 4e1076e5
    RNNBeatTracking.add_rnn_arguments(p)
    DBNBeatTracking.add_arguments(p)
    # parse arguments
    args = p.parse_args()
    # print arguments
    if args.verbose:
        print args

    # create a processor
    processor = RNNBeatTracking(beat_method='DBNBeatTracking', **vars(args))
    # and call the processing function
    args.func(processor, **vars(args))


if __name__ == '__main__':
    main()<|MERGE_RESOLUTION|>--- conflicted
+++ resolved
@@ -40,13 +40,8 @@
     p.add_argument('--version', action='version',
                    version='DBNBeatTracker.2015')
     # add arguments
-<<<<<<< HEAD
     io_arguments(p, suffix='.beats.txt')
     RNNBeatTracking.add_activation_arguments(p)
-=======
-    io_arguments(p)
-    RNNBeatTracking.add_activations_arguments(p)
->>>>>>> 4e1076e5
     RNNBeatTracking.add_rnn_arguments(p)
     DBNBeatTracking.add_arguments(p)
     # parse arguments
