--- conflicted
+++ resolved
@@ -6,6 +6,8 @@
 @author: Sebastian Böck <sebastian.boeck@jku.at>
 
 """
+
+# TODO: move this to cp.audio.spectrogram? It's closely related
 
 import scipy.fftpack as fft
 from .spectrogram import Spectrogram
@@ -64,16 +66,6 @@
         super(MFCC, self).__init__(*args, **kwargs)
         # if no filterbank was given, create one
         if filterbank is None:
-<<<<<<< HEAD
-            filterbank = MelFilter(fft_bins=self.num_fft_bins, sample_rate=self.frames.signal.sample_rate,
-                                   bands=mel_bands, fmin=fmin, fmax=fmax, norm=norm_filter)
-
-        # set the parameters, so they get used when the magnitude spectrogram gets computed
-        self._filterbank = filterbank
-        self._log = True
-        self._mul = mul
-        self._add = add
-=======
             filterbank = MelFilterBank(fft_bins=self.fft_bins, sample_rate=self.audio.sample_rate, mel_bands=mel_bands, fmin=fmin, fmax=fmax, norm=norm_filters)
 
         # set the parameters, so they get used for computation
@@ -81,17 +73,13 @@
         self.log = True
         self.mul = mul
         self.add = add
->>>>>>> 910e0fe9
 
         # MFCC matrix
         self._mfcc = None
 
     @property
     def mfcc(self):
-<<<<<<< HEAD
-=======
         """Mel-frequency cepstral coefficients."""
->>>>>>> 910e0fe9
         if self._mfcc is None:
             # take the DCT of the LogMelSpec
             # FIXME: include all bins or skip the first?
